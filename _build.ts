--- conflicted
+++ resolved
@@ -8,11 +8,6 @@
 await build({
   entryPoints: ["./index.ts"],
   outDir: "./npm",
-<<<<<<< HEAD
-  typeCheck: false,
-=======
-  test: false,
->>>>>>> 61cdb28d
   scriptModule: false,
   compilerOptions: {
     target: "ES2021",
